--- conflicted
+++ resolved
@@ -40,6 +40,7 @@
         # Placeholder for implementation
         pass
 
+
     async def create_inverted_file(
         self,
         documents: Dict[str, Any],
@@ -78,6 +79,7 @@
                 ]
 
         return inverted_file
+
 
     async def calculate_tf_idf(
         self,
@@ -149,6 +151,7 @@
 
         return {"term": term, "doc": doc, "weight": weight}
 
+
     async def calculate_query_weight(
         self,
         query: str,
@@ -195,7 +198,8 @@
                     query_vector[term] /= norm
         return query_vector
 
-    async def calculate_similarity(
+
+    async def calculate_similarity (
         self,
         query_vector: Dict[str, float],
         document_vectors: Dict[str, Dict[str, float]],
@@ -216,19 +220,6 @@
             if query_key in document_vectors.keys():
                 for doc, _ in document_vectors[query_key].items():
                     query_docs_similarities.setdefault(doc, 0)
-<<<<<<< HEAD
-                    query_docs_similarities[doc] += ( query_vector[query_key] * document_vectors[query_key][doc])
-        
-        if (len(query_docs_similarities) > 0):
-            query_docs_similarities = dict ( sorted (
-                query_docs_similarities.items(), key=lambda item: item[1], reverse=True
-            ))
-
-        return (query_docs_similarities)
-    
-
-    async def retrieve_document_single_query (
-=======
                     query_docs_similarities[doc] += (
                         query_vector[query_key] * document_vectors[query_key][doc]
                     )
@@ -242,21 +233,16 @@
                 )
             )
 
-        return query_docs_similarities
-
-    async def retrieve_document(
->>>>>>> 6d523711
+        return (query_docs_similarities)
+    
+
+    async def retrieve_document_single_query (
         self,
         query: str,
         inverted_file: Dict[str, Any],
         weighting_method: Dict[str, bool],
-<<<<<<< HEAD
         relevant_doc: List[int],
     ) -> Tuple[Dict[str, Any], float]:
-=======
-        relevant_doc: List[str],
-    ) -> Tuple[List[str], float]:
->>>>>>> 6d523711
         """
         Mengambil dokumen yang relevan berdasarkan query yang dimasukkan
 
@@ -267,7 +253,8 @@
             relevant_doc: list id dokumen yang relevan
 
         Returns:
-            List dokumen yang terurut berdasarkan similarity beserta average precisionnya.
+            Tuple kamus ID dokumen ter-retrieved dan similarity-nya dengan query,
+            beserta average precision-nya
         """
 
         query_vector = await self.calculate_query_weight(
@@ -282,10 +269,9 @@
         # Hitung Average Precision (untuk batch query, yang interactive tidak ada relevance judgement)
         average_precision = 0
         if len(relevant_doc) != 0:
-            # relevant_doc_ids = [str(doc_id) for doc_id in relevant_doc]
-            average_precision = calculate_average_precision(ranked_docs, relevant_doc)
-
-<<<<<<< HEAD
+            relevant_doc_ids = [str(doc_id) for doc_id in relevant_doc]
+            average_precision = calculate_average_precision(ranked_docs, relevant_doc_ids)
+
         return sim, average_precision
     
 
@@ -308,7 +294,7 @@
         Returns:
             Tuple berisi: daftar yang berisi tuple kamus dokumen ter-retreived
             beserta masing-masing similarity-nya dengan satu query dan average
-            precision-nya, dengan mean_avergae_precision secara keseluruhan.
+            precision-nya, dengan mean avergae precision secara keseluruhan.
         """
 
         tuple_sim_ap = []
@@ -325,9 +311,6 @@
         retrieval_result = (tuple_sim_ap, mean_average_precision)
         return retrieval_result
     
-=======
-        return ranked_docs, average_precision
->>>>>>> 6d523711
 
     async def retrieve_document_by_id(
         self,
